pub mod requests;
pub mod responses;

use std::net::IpAddr;
use std::sync::Arc;
use std::time::Duration;

<<<<<<< HEAD
use anyhow::{anyhow, Result};
use requests::announce::{self, Query};
use requests::scrape;
use reqwest::{Client as ReqwestClient, Response, Url};
=======
use hyper::StatusCode;
use reqwest::{Response, Url};
use thiserror::Error;
>>>>>>> 855bd4f1

use crate::core::auth::Key;

#[derive(Debug, Clone, Error)]
pub enum Error {
    #[error("Failed to Build a Http Client: {err:?}")]
    ClientBuildingError { err: Arc<reqwest::Error> },
    #[error("Failed to get a response: {err:?}")]
    ResponseError { err: Arc<reqwest::Error> },
    #[error("Returned a non-success code: \"{code}\" with the response: \"{response:?}\"")]
    UnsuccessfulResponse { code: StatusCode, response: Arc<Response> },
}

/// HTTP Tracker Client
pub struct Client {
    client: reqwest::Client,
    base_url: Url,
    key: Option<Key>,
}

/// URL components in this context:
///
/// ```text
/// http://127.0.0.1:62304/announce/YZ....rJ?info_hash=%9C8B%22%13%E3%0B%FF%21%2B0%C3%60%D2o%9A%02%13d%22
/// \_____________________/\_______________/ \__________________________________________________________/
///            |                   |                                    |
///         base url              path                                query
/// ```
impl Client {
    /// # Errors
    ///
    /// This method fails if the client builder fails.
<<<<<<< HEAD
    pub fn new(base_url: Url) -> Result<Self> {
        let reqwest = reqwest::Client::builder().build()?;
        Ok(Self {
            base_url,
            reqwest,
=======
    pub fn new(base_url: Url, timeout: Duration) -> Result<Self, Error> {
        let client = reqwest::Client::builder()
            .timeout(timeout)
            .build()
            .map_err(|e| Error::ClientBuildingError { err: e.into() })?;

        Ok(Self {
            base_url,
            client,
>>>>>>> 855bd4f1
            key: None,
        })
    }

    /// Creates the new client binding it to an specific local address.
    ///
    /// # Errors
    ///
    /// This method fails if the client builder fails.
<<<<<<< HEAD
    pub fn bind(base_url: Url, local_address: IpAddr) -> Result<Self> {
        let reqwest = reqwest::Client::builder().local_address(local_address).build()?;
        Ok(Self {
            base_url,
            reqwest,
=======
    pub fn bind(base_url: Url, timeout: Duration, local_address: IpAddr) -> Result<Self, Error> {
        let client = reqwest::Client::builder()
            .timeout(timeout)
            .local_address(local_address)
            .build()
            .map_err(|e| Error::ClientBuildingError { err: e.into() })?;

        Ok(Self {
            base_url,
            client,
>>>>>>> 855bd4f1
            key: None,
        })
    }

    /// # Errors
    ///
    /// This method fails if the client builder fails.
<<<<<<< HEAD
    pub fn authenticated(base_url: Url, key: Key) -> Result<Self> {
        let reqwest = reqwest::Client::builder().build()?;
        Ok(Self {
            base_url,
            reqwest,
=======
    pub fn authenticated(base_url: Url, timeout: Duration, key: Key) -> Result<Self, Error> {
        let client = reqwest::Client::builder()
            .timeout(timeout)
            .build()
            .map_err(|e| Error::ClientBuildingError { err: e.into() })?;

        Ok(Self {
            base_url,
            client,
>>>>>>> 855bd4f1
            key: Some(key),
        })
    }

    /// # Errors
<<<<<<< HEAD
    pub async fn announce(&self, query: &announce::Query) -> Result<Response> {
        self.get(&self.build_announce_path_and_query(query)).await
    }

    /// # Errors
    pub async fn scrape(&self, query: &scrape::Query) -> Result<Response> {
        self.get(&self.build_scrape_path_and_query(query)).await
    }

    /// # Errors
    pub async fn announce_with_header(&self, query: &Query, key: &str, value: &str) -> Result<Response> {
        self.get_with_header(&self.build_announce_path_and_query(query), key, value)
            .await
    }

    /// # Errors
    pub async fn health_check(&self) -> Result<Response> {
        self.get(&self.build_path("health_check")).await
=======
    ///
    /// This method fails if the returned response was not successful
    pub async fn announce(&self, query: &requests::Announce) -> Result<Response, Error> {
        let response = self.get(&self.build_announce_path_and_query(query)).await?;

        if response.status().is_success() {
            Ok(response)
        } else {
            Err(Error::UnsuccessfulResponse {
                code: response.status(),
                response: response.into(),
            })
        }
    }

    /// # Errors
    ///
    /// This method fails if the returned response was not successful
    pub async fn scrape(&self, query: &requests::Scrape) -> Result<Response, Error> {
        let response = self.get(&self.build_scrape_path_and_query(query)).await?;

        if response.status().is_success() {
            Ok(response)
        } else {
            Err(Error::UnsuccessfulResponse {
                code: response.status(),
                response: response.into(),
            })
        }
    }

    /// # Errors
    ///
    /// This method fails if the returned response was not successful
    pub async fn announce_with_header(&self, query: &requests::Announce, key: &str, value: &str) -> Result<Response, Error> {
        let response = self
            .get_with_header(&self.build_announce_path_and_query(query), key, value)
            .await?;

        if response.status().is_success() {
            Ok(response)
        } else {
            Err(Error::UnsuccessfulResponse {
                code: response.status(),
                response: response.into(),
            })
        }
    }

    /// # Errors
    ///
    /// This method fails if the returned response was not successful
    pub async fn health_check(&self) -> Result<Response, Error> {
        let response = self.get(&self.build_path("health_check")).await?;

        if response.status().is_success() {
            Ok(response)
        } else {
            Err(Error::UnsuccessfulResponse {
                code: response.status(),
                response: response.into(),
            })
        }
>>>>>>> 855bd4f1
    }

    /// # Errors
    ///
    /// This method fails if there was an error while sending request.
<<<<<<< HEAD
    pub async fn get(&self, path: &str) -> Result<Response> {
        match self.reqwest.get(self.build_url(path)).send().await {
            Ok(response) => Ok(response),
            Err(err) => Err(anyhow!("{err}")),
        }
=======
    pub async fn get(&self, path: &str) -> Result<Response, Error> {
        self.client
            .get(self.build_url(path))
            .send()
            .await
            .map_err(|e| Error::ResponseError { err: e.into() })
>>>>>>> 855bd4f1
    }

    /// # Errors
    ///
    /// This method fails if there was an error while sending request.
<<<<<<< HEAD
    pub async fn get_with_header(&self, path: &str, key: &str, value: &str) -> Result<Response> {
        match self.reqwest.get(self.build_url(path)).header(key, value).send().await {
            Ok(response) => Ok(response),
            Err(err) => Err(anyhow!("{err}")),
        }
=======
    pub async fn get_with_header(&self, path: &str, key: &str, value: &str) -> Result<Response, Error> {
        self.client
            .get(self.build_url(path))
            .header(key, value)
            .send()
            .await
            .map_err(|e| Error::ResponseError { err: e.into() })
>>>>>>> 855bd4f1
    }

    fn build_announce_path_and_query(&self, query: &requests::Announce) -> String {
        format!("{}?{query}", self.build_path("announce"))
    }

    fn build_scrape_path_and_query(&self, query: &requests::Scrape) -> String {
        format!("{}?{query}", self.build_path("scrape"))
    }

    fn build_path(&self, path: &str) -> String {
        match &self.key {
            Some(key) => format!("{path}/{key}"),
            None => path.to_string(),
        }
    }

    fn build_url(&self, path: &str) -> String {
        let base_url = self.base_url();
        format!("{base_url}{path}")
    }

    fn base_url(&self) -> String {
        self.base_url.to_string()
    }
}<|MERGE_RESOLUTION|>--- conflicted
+++ resolved
@@ -5,16 +5,9 @@
 use std::sync::Arc;
 use std::time::Duration;
 
-<<<<<<< HEAD
-use anyhow::{anyhow, Result};
-use requests::announce::{self, Query};
-use requests::scrape;
-use reqwest::{Client as ReqwestClient, Response, Url};
-=======
 use hyper::StatusCode;
 use reqwest::{Response, Url};
 use thiserror::Error;
->>>>>>> 855bd4f1
 
 use crate::core::auth::Key;
 
@@ -47,13 +40,6 @@
     /// # Errors
     ///
     /// This method fails if the client builder fails.
-<<<<<<< HEAD
-    pub fn new(base_url: Url) -> Result<Self> {
-        let reqwest = reqwest::Client::builder().build()?;
-        Ok(Self {
-            base_url,
-            reqwest,
-=======
     pub fn new(base_url: Url, timeout: Duration) -> Result<Self, Error> {
         let client = reqwest::Client::builder()
             .timeout(timeout)
@@ -63,7 +49,6 @@
         Ok(Self {
             base_url,
             client,
->>>>>>> 855bd4f1
             key: None,
         })
     }
@@ -73,13 +58,6 @@
     /// # Errors
     ///
     /// This method fails if the client builder fails.
-<<<<<<< HEAD
-    pub fn bind(base_url: Url, local_address: IpAddr) -> Result<Self> {
-        let reqwest = reqwest::Client::builder().local_address(local_address).build()?;
-        Ok(Self {
-            base_url,
-            reqwest,
-=======
     pub fn bind(base_url: Url, timeout: Duration, local_address: IpAddr) -> Result<Self, Error> {
         let client = reqwest::Client::builder()
             .timeout(timeout)
@@ -90,7 +68,6 @@
         Ok(Self {
             base_url,
             client,
->>>>>>> 855bd4f1
             key: None,
         })
     }
@@ -98,13 +75,6 @@
     /// # Errors
     ///
     /// This method fails if the client builder fails.
-<<<<<<< HEAD
-    pub fn authenticated(base_url: Url, key: Key) -> Result<Self> {
-        let reqwest = reqwest::Client::builder().build()?;
-        Ok(Self {
-            base_url,
-            reqwest,
-=======
     pub fn authenticated(base_url: Url, timeout: Duration, key: Key) -> Result<Self, Error> {
         let client = reqwest::Client::builder()
             .timeout(timeout)
@@ -114,32 +84,11 @@
         Ok(Self {
             base_url,
             client,
->>>>>>> 855bd4f1
             key: Some(key),
         })
     }
 
     /// # Errors
-<<<<<<< HEAD
-    pub async fn announce(&self, query: &announce::Query) -> Result<Response> {
-        self.get(&self.build_announce_path_and_query(query)).await
-    }
-
-    /// # Errors
-    pub async fn scrape(&self, query: &scrape::Query) -> Result<Response> {
-        self.get(&self.build_scrape_path_and_query(query)).await
-    }
-
-    /// # Errors
-    pub async fn announce_with_header(&self, query: &Query, key: &str, value: &str) -> Result<Response> {
-        self.get_with_header(&self.build_announce_path_and_query(query), key, value)
-            .await
-    }
-
-    /// # Errors
-    pub async fn health_check(&self) -> Result<Response> {
-        self.get(&self.build_path("health_check")).await
-=======
     ///
     /// This method fails if the returned response was not successful
     pub async fn announce(&self, query: &requests::Announce) -> Result<Response, Error> {
@@ -203,38 +152,22 @@
                 response: response.into(),
             })
         }
->>>>>>> 855bd4f1
     }
 
     /// # Errors
     ///
     /// This method fails if there was an error while sending request.
-<<<<<<< HEAD
-    pub async fn get(&self, path: &str) -> Result<Response> {
-        match self.reqwest.get(self.build_url(path)).send().await {
-            Ok(response) => Ok(response),
-            Err(err) => Err(anyhow!("{err}")),
-        }
-=======
     pub async fn get(&self, path: &str) -> Result<Response, Error> {
         self.client
             .get(self.build_url(path))
             .send()
             .await
             .map_err(|e| Error::ResponseError { err: e.into() })
->>>>>>> 855bd4f1
     }
 
     /// # Errors
     ///
     /// This method fails if there was an error while sending request.
-<<<<<<< HEAD
-    pub async fn get_with_header(&self, path: &str, key: &str, value: &str) -> Result<Response> {
-        match self.reqwest.get(self.build_url(path)).header(key, value).send().await {
-            Ok(response) => Ok(response),
-            Err(err) => Err(anyhow!("{err}")),
-        }
-=======
     pub async fn get_with_header(&self, path: &str, key: &str, value: &str) -> Result<Response, Error> {
         self.client
             .get(self.build_url(path))
@@ -242,7 +175,6 @@
             .send()
             .await
             .map_err(|e| Error::ResponseError { err: e.into() })
->>>>>>> 855bd4f1
     }
 
     fn build_announce_path_and_query(&self, query: &requests::Announce) -> String {
