//! Job that runs a task on intervals to clean up torrents.
//!
//! It removes inactive peers and (optionally) peerless torrents.
//!
//! **Inactive peers** are peers that have not been updated for more than `max_peer_timeout` seconds.
//! `max_peer_timeout` is a customizable core tracker option.
//!
//! If the core tracker configuration option `remove_peerless_torrents` is true, the cleanup job will also
//! remove **peerless torrents** which are torrents with an empty peer list.
//!
//! Refer to [`torrust-tracker-configuration documentation`](https://docs.rs/torrust-tracker-configuration) for more info about those options.

use std::sync::Arc;

use chrono::Utc;
use tokio::task::JoinHandle;
use torrust_tracker_configuration::v1::core::Core;
<<<<<<< HEAD
use tracing::info;
=======
use tracing::{info, instrument};
>>>>>>> 855bd4f1

use crate::core;

/// It starts a jobs for cleaning up the torrent data in the tracker.
///
/// The cleaning task is executed on an `inactive_peer_cleanup_interval`.
///
/// Refer to [`torrust-tracker-configuration documentation`](https://docs.rs/torrust-tracker-configuration) for more info about that option.
#[must_use]
<<<<<<< HEAD
=======
#[instrument(ret)]
>>>>>>> 855bd4f1
pub fn start_job(config: &Core, tracker: &Arc<core::Tracker>) -> JoinHandle<()> {
    let weak_tracker = std::sync::Arc::downgrade(tracker);
    let interval = config.inactive_peer_cleanup_interval;

    tokio::spawn(async move {
        let interval = std::time::Duration::from_secs(interval);
        let mut interval = tokio::time::interval(interval);
        interval.tick().await;

        loop {
            tokio::select! {
                _ = tokio::signal::ctrl_c() => {
                    info!("Stopping torrent cleanup job..");
                    break;
                }
                _ = interval.tick() => {
                    if let Some(tracker) = weak_tracker.upgrade() {
                        let start_time = Utc::now().time();
                        info!("Cleaning up torrents..");
                        tracker.cleanup_torrents();
                        info!("Cleaned up torrents in: {}ms", (Utc::now().time() - start_time).num_milliseconds());
                    } else {
                        break;
                    }
                }
            }
        }
    })
}<|MERGE_RESOLUTION|>--- conflicted
+++ resolved
@@ -15,11 +15,7 @@
 use chrono::Utc;
 use tokio::task::JoinHandle;
 use torrust_tracker_configuration::v1::core::Core;
-<<<<<<< HEAD
-use tracing::info;
-=======
 use tracing::{info, instrument};
->>>>>>> 855bd4f1
 
 use crate::core;
 
@@ -29,10 +25,7 @@
 ///
 /// Refer to [`torrust-tracker-configuration documentation`](https://docs.rs/torrust-tracker-configuration) for more info about that option.
 #[must_use]
-<<<<<<< HEAD
-=======
 #[instrument(ret)]
->>>>>>> 855bd4f1
 pub fn start_job(config: &Core, tracker: &Arc<core::Tracker>) -> JoinHandle<()> {
     let weak_tracker = std::sync::Arc::downgrade(tracker);
     let interval = config.inactive_peer_cleanup_interval;
