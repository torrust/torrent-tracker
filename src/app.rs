--- conflicted
+++ resolved
@@ -25,11 +25,7 @@
 
 use tokio::task::JoinHandle;
 use torrust_tracker_configuration::Configuration;
-<<<<<<< HEAD
-use tracing::{info, warn};
-=======
 use tracing::warn;
->>>>>>> 855bd4f1
 
 use crate::bootstrap::jobs::{health_check_api, http_tracker, torrent_cleanup, tracker_apis, udp_tracker};
 use crate::servers::health_check_api::Version;
@@ -64,63 +60,6 @@
     }
 
     // Start the UDP blocks
-<<<<<<< HEAD
-    match &config.udp_trackers {
-        Some(udp_trackers) => {
-            for udp_tracker_config in udp_trackers {
-                if tracker.is_private() {
-                    warn!(
-                        "Could not start UDP tracker on: {} while in {:?}. UDP is not safe for private trackers!",
-                        udp_tracker_config.bind_address, config.core.mode
-                    );
-                } else {
-                    jobs.push(udp_tracker::start_job(udp_tracker_config, tracker.clone(), registar.give_form()).await);
-                }
-            }
-        }
-        None => info!("No UDP blocks in configuration"),
-    }
-
-    // Start the HTTP blocks
-    match &config.http_trackers {
-        Some(http_trackers) => {
-            for http_tracker_config in http_trackers {
-                if let Some(job) = http_tracker::start_job(
-                    http_tracker_config,
-                    tracker.clone(),
-                    registar.give_form(),
-                    servers::http::Version::V1,
-                )
-                .await
-                {
-                    jobs.push(job);
-                };
-            }
-        }
-        None => info!("No HTTP blocks in configuration"),
-    }
-
-    // Start HTTP API
-    match &config.http_api {
-        Some(http_api_config) => {
-            if let Some(job) = tracker_apis::start_job(
-                http_api_config,
-                tracker.clone(),
-                registar.give_form(),
-                servers::apis::Version::V1,
-            )
-            .await
-            {
-                jobs.push(job);
-            };
-        }
-        None => info!("No API block in configuration"),
-    }
-
-    // Start runners to remove torrents without peers, every interval
-    if config.core.inactive_peer_cleanup_interval > 0 {
-        jobs.push(torrent_cleanup::start_job(&config.core, &tracker));
-=======
     if let Some(udp_trackers) = &tracker_config.udp_trackers {
         for config in udp_trackers {
             if tracker.is_private() {
@@ -156,7 +95,6 @@
     // Start runners to remove torrents without peers, every interval
     if tracker_config.core.inactive_peer_cleanup_interval > 0 {
         jobs.push(torrent_cleanup::start_job(&tracker_config.core, &tracker));
->>>>>>> 855bd4f1
     }
 
     // Start Health Check API, consuming the registar.
