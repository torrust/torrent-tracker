--- conflicted
+++ resolved
@@ -1,49 +1,16 @@
 use std::str::FromStr as _;
 use std::time::Duration;
 
-<<<<<<< HEAD
-use reqwest::Url as ServiceUrl;
-=======
->>>>>>> 855bd4f1
 use torrust_tracker_primitives::info_hash::InfoHash;
-use tracing::debug;
 use url::Url;
 
-<<<<<<< HEAD
-use super::structs::{CheckerOutput, Status};
-=======
 use crate::console::clients;
 use crate::console::clients::checker::console::Console;
 use crate::console::clients::checker::printer::Printer;
->>>>>>> 855bd4f1
 use crate::console::clients::checker::service::{CheckError, CheckResult};
 use crate::console::clients::http::Error;
 use crate::shared::bit_torrent::tracker::http::client::responses;
 
-<<<<<<< HEAD
-#[allow(clippy::missing_panics_doc)]
-pub async fn run(http_trackers: &Vec<ServiceUrl>, check_results: &mut Vec<CheckResult>) -> Vec<CheckerOutput> {
-    let mut http_checkers: Vec<CheckerOutput> = Vec::new();
-
-    for http_tracker in http_trackers {
-        let mut http_checker = CheckerOutput {
-            url: http_tracker.to_string(),
-            status: Status {
-                code: String::new(),
-                message: String::new(),
-            },
-        };
-
-        match check_http_announce(http_tracker).await {
-            Ok(()) => {
-                check_results.push(Ok(()));
-                http_checker.status.code = "ok".to_string();
-            }
-            Err(err) => {
-                check_results.push(Err(err));
-                http_checker.status.code = "error".to_string();
-                http_checker.status.message = "Announce is failing.".to_string();
-=======
 pub async fn run(http_trackers: Vec<Url>, timeout: Duration, console: Console) -> Vec<CheckResult> {
     let mut check_results = Vec::default();
 
@@ -58,26 +25,9 @@
             Err(err) => {
                 console.println(&format!("{} - Announce at {} is failing", "✗", url));
                 Err(CheckError::HttpCheckError { url: url.clone(), err })
->>>>>>> 855bd4f1
             }
         });
 
-<<<<<<< HEAD
-        match check_http_scrape(http_tracker).await {
-            Ok(()) => {
-                check_results.push(Ok(()));
-                http_checker.status.code = "ok".to_string();
-            }
-            Err(err) => {
-                check_results.push(Err(err));
-                http_checker.status.code = "error".to_string();
-                http_checker.status.message = "Scrape is failing.".to_string();
-            }
-        }
-        http_checkers.push(http_checker);
-    }
-    http_checkers
-=======
         check_results.push(match check_http_scrape(url, &timeout).await {
             Ok(_) => {
                 console.println(&format!("{} - Scrape at {} is OK", "✓", url));
@@ -91,71 +41,18 @@
     }
 
     check_results
->>>>>>> 855bd4f1
 }
 
 async fn check_http_announce(url: &Url, timeout: &Duration) -> Result<responses::Announce, Error> {
     let info_hash_str = "9c38422213e30bff212b30c360d26f9a02136422".to_string(); // # DevSkim: ignore DS173237
     let info_hash = InfoHash::from_str(&info_hash_str).expect("a valid info-hash is required");
 
-<<<<<<< HEAD
-    // todo: HTTP request could panic.For example, if the server is not accessible.
-    // We should change the client to catch that error and return a `CheckError`.
-    // Otherwise the checking process will stop. The idea is to process all checks
-    // and return a final report.
-    let Ok(client) = Client::new(tracker_url.clone()) else {
-        return Err(CheckError::HttpError {
-            url: (tracker_url.to_owned()),
-        });
-    };
-    let Ok(response) = client
-        .announce(&QueryBuilder::with_default_values().with_info_hash(&info_hash).query())
-        .await
-    else {
-        return Err(CheckError::HttpError {
-            url: (tracker_url.to_owned()),
-        });
-    };
-
-    if let Ok(body) = response.bytes().await {
-        if let Ok(_announce_response) = serde_bencode::from_bytes::<Announce>(&body) {
-            Ok(())
-        } else {
-            debug!("announce body {:#?}", body);
-            Err(CheckError::HttpError {
-                url: tracker_url.clone(),
-            })
-        }
-    } else {
-        Err(CheckError::HttpError {
-            url: tracker_url.clone(),
-        })
-    }
-}
-
-async fn check_http_scrape(url: &Url) -> Result<(), CheckError> {
-    let info_hashes: Vec<String> = vec!["9c38422213e30bff212b30c360d26f9a02136422".to_string()]; // # DevSkim: ignore DS173237
-    let query = requests::scrape::Query::try_from(info_hashes).expect("a valid array of info-hashes is required");
-
-    // todo: HTTP request could panic.For example, if the server is not accessible.
-    // We should change the client to catch that error and return a `CheckError`.
-    // Otherwise the checking process will stop. The idea is to process all checks
-    // and return a final report.
-
-    let Ok(client) = Client::new(url.clone()) else {
-        return Err(CheckError::HttpError { url: (url.to_owned()) });
-    };
-    let Ok(response) = client.scrape(&query).await else {
-        return Err(CheckError::HttpError { url: (url.to_owned()) });
-    };
-=======
     clients::http::check_http_announce(url, timeout, &info_hash).await
 }
 
 async fn check_http_scrape(url: &Url, timeout: &Duration) -> Result<responses::Scrape, Error> {
     let info_hash_str = "9c38422213e30bff212b30c360d26f9a02136422".to_string(); // # DevSkim: ignore DS173237
     let info_hashes = vec![InfoHash::from_str(&info_hash_str).expect("a valid info-hash is required")]; // # DevSkim: ignore DS173237
->>>>>>> 855bd4f1
 
     clients::http::check_http_scrape(url, timeout, &info_hashes).await
 }