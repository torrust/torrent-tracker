--- conflicted
+++ resolved
@@ -36,18 +36,12 @@
 
         let config = Arc::new(configuration.http_api.clone().expect("missing API configuration"));
 
-<<<<<<< HEAD
-        let bind_to = config.bind_address;
-
-        let tls = block_on(make_rust_tls(&config.tsl_config)).map(|tls| tls.expect("tls config failed"));
-=======
         let addr = config.bind_address;
 
         let tls = config
             .tsl_config
             .as_ref()
             .map(|tls_config| block_on(make_rust_tls(tls_config)).expect("it should have a valid tracker api tls configuration"));
->>>>>>> 855bd4f1
 
         let stopped = Service::new(ApiLauncher::new(
             tracker.clone(),
