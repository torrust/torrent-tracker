// UDP tracker documentation:
//
// BEP 15. UDP Tracker Protocol for BitTorrent
// https://www.bittorrent.org/beps/bep_0015.html

use aquatic_udp_protocol::Response;
use torrust_tracker::shared::bit_torrent::tracker::udp::Client;
use torrust_tracker_configuration::{CLIENT_TIMEOUT_DEFAULT, UDP_MAX_PACKET_SIZE};
use torrust_tracker_test_helpers::configuration;

use crate::common::udp::Started;
use crate::servers::udp::asserts::is_error_response;

fn empty_udp_request() -> [u8; UDP_MAX_PACKET_SIZE] {
    [0; UDP_MAX_PACKET_SIZE]
}

<<<<<<< HEAD
fn empty_buffer() -> [u8; MAX_PACKET_SIZE] {
    [0; MAX_PACKET_SIZE]
}

async fn send_connection_request(transaction_id: TransactionId, client: &UdpTrackerClient) -> ConnectionId {
    let connect_request = ConnectRequest { transaction_id };

    match client.send(connect_request.into()).await {
        Ok(_) => (),
        Err(err) => panic!("{err}"),
    };

    let response = match client.receive().await {
        Ok(response) => response,
        Err(err) => panic!("{err}"),
    };

    match response {
        Response::Connect(connect_response) => connect_response.connection_id,
        _ => panic!("error connecting to udp server {:?}", response),
    }
=======
fn empty_buffer() -> [u8; UDP_MAX_PACKET_SIZE] {
    [0; UDP_MAX_PACKET_SIZE]
>>>>>>> 855bd4f1
}

#[tokio::test]
async fn should_return_a_bad_request_response_when_the_client_sends_an_empty_request() {
    let env = Started::new(&configuration::ephemeral().into()).await;

<<<<<<< HEAD
    let client = match new_udp_client_connected(&env.bind_address().to_string()).await {
        Ok(udp_client) => udp_client,
        Err(err) => panic!("{err}"),
    };

    match client.send(&empty_udp_request()).await {
        Ok(_) => (),
        Err(err) => panic!("{err}"),
    };

    let mut buffer = empty_buffer();
    match client.receive(&mut buffer).await {
        Ok(_) => (),
        Err(err) => panic!("{err}"),
    };

    let response = Response::parse_bytes(&buffer, true).unwrap();
=======
    let client = Client::connect(env.bind_address(), CLIENT_TIMEOUT_DEFAULT)
        .await
        .expect("it should connect");

    client.send(&empty_udp_request()).await.expect("it should send request");

    let mut buffer = empty_buffer();
    client.receive(&mut buffer).await.expect("it should receive a response");

    let response = Response::parse_bytes(&buffer, true).expect("it should parse a response");
>>>>>>> 855bd4f1

    assert!(is_error_response(&response, "bad request"));

    env.stop().await;
}

mod receiving_a_connection_request {
    use aquatic_udp_protocol::{ConnectRequest, TransactionId};
    use torrust_tracker::shared::bit_torrent::tracker::udp::Client;
    use torrust_tracker_configuration::CLIENT_TIMEOUT_DEFAULT;
    use torrust_tracker_test_helpers::configuration;

    use crate::common::udp::Started;
    use crate::servers::udp::asserts::is_connect_response;

    #[tokio::test]
    async fn should_return_a_connect_response() {
        let env = Started::new(&configuration::ephemeral().into()).await;

<<<<<<< HEAD
        let client = match new_udp_tracker_client_connected(&env.bind_address().to_string()).await {
            Ok(udp_tracker_client) => udp_tracker_client,
            Err(err) => panic!("{err}"),
        };
=======
        let client = Client::connect(env.bind_address(), CLIENT_TIMEOUT_DEFAULT)
            .await
            .expect("it should connect");
>>>>>>> 855bd4f1

        let connect_request = ConnectRequest {
            transaction_id: TransactionId::new(123),
        };

<<<<<<< HEAD
        match client.send(connect_request.into()).await {
            Ok(_) => (),
            Err(err) => panic!("{err}"),
        };

        let response = match client.receive().await {
            Ok(response) => response,
            Err(err) => panic!("{err}"),
        };
=======
        client
            .send_request(connect_request.into())
            .await
            .expect("it should send request");

        let response = client.receive_response().await.expect("it should get response");
>>>>>>> 855bd4f1

        assert!(is_connect_response(&response, TransactionId::new(123)));

        env.stop().await;
    }
}

mod receiving_an_announce_request {
    use std::net::Ipv4Addr;
    use std::num::NonZeroU16;

    use aquatic_udp_protocol::{
        AnnounceActionPlaceholder, AnnounceEvent, AnnounceRequest, ConnectionId, InfoHash, NumberOfBytes, NumberOfPeers, PeerId,
        PeerKey, Port, TransactionId,
    };
    use torrust_tracker::shared::bit_torrent::tracker::udp::Client;
    use torrust_tracker_configuration::CLIENT_TIMEOUT_DEFAULT;
    use torrust_tracker_test_helpers::configuration;

    use crate::common::udp::Started;
    use crate::servers::udp::asserts::is_ipv4_announce_response;

    #[tokio::test]
    async fn should_return_an_announce_response() {
        let env = Started::new(&configuration::ephemeral().into()).await;

<<<<<<< HEAD
        let client = match new_udp_tracker_client_connected(&env.bind_address().to_string()).await {
            Ok(udp_tracker_client) => udp_tracker_client,
            Err(err) => panic!("{err}"),
        };

        let connection_id = send_connection_request(TransactionId::new(123), &client).await;
=======
        let client = Client::connect(env.bind_address(), CLIENT_TIMEOUT_DEFAULT)
            .await
            .expect("it should connect");

        let ctx = client
            .do_connection_request(TransactionId::new(123))
            .await
            .expect("it should do connection");
>>>>>>> 855bd4f1

        // Send announce request

        let port = NonZeroU16::new(client.local_addr().unwrap().port()).expect("the port should be non-zero");

        let announce_request = AnnounceRequest {
<<<<<<< HEAD
            connection_id: ConnectionId(connection_id.0),
=======
            connection_id: ConnectionId(ctx.connection_id.0),
>>>>>>> 855bd4f1
            action_placeholder: AnnounceActionPlaceholder::default(),
            transaction_id: TransactionId::new(123i32),
            info_hash: InfoHash([0u8; 20]),
            peer_id: PeerId([255u8; 20]),
            bytes_downloaded: NumberOfBytes(0i64.into()),
            bytes_uploaded: NumberOfBytes(0i64.into()),
            bytes_left: NumberOfBytes(0i64.into()),
            event: AnnounceEvent::Started.into(),
            ip_address: Ipv4Addr::new(0, 0, 0, 0).into(),
            key: PeerKey::new(0i32),
            peers_wanted: NumberOfPeers(1i32.into()),
<<<<<<< HEAD
            port: Port(client.udp_client.socket.local_addr().unwrap().port().into()),
        };

        match client.send(announce_request.into()).await {
            Ok(_) => (),
            Err(err) => panic!("{err}"),
        };

        let response = match client.receive().await {
            Ok(response) => response,
            Err(err) => panic!("{err}"),
        };
=======
            port: Port::new(port),
        };

        client
            .send_request(announce_request.into())
            .await
            .expect("it should send a request");

        let response = client.receive_response().await.expect("it should receive a response");
>>>>>>> 855bd4f1

        println!("test response {response:?}");

        assert!(is_ipv4_announce_response(&response));

        env.stop().await;
    }
}

mod receiving_an_scrape_request {
    use aquatic_udp_protocol::{ConnectionId, InfoHash, ScrapeRequest, TransactionId};
    use torrust_tracker::shared::bit_torrent::tracker::udp::Client;
    use torrust_tracker_configuration::CLIENT_TIMEOUT_DEFAULT;
    use torrust_tracker_test_helpers::configuration;

    use crate::common::udp::Started;
    use crate::servers::udp::asserts::is_scrape_response;

    #[tokio::test]
    async fn should_return_a_scrape_response() {
        let env = Started::new(&configuration::ephemeral().into()).await;

<<<<<<< HEAD
        let client = match new_udp_tracker_client_connected(&env.bind_address().to_string()).await {
            Ok(udp_tracker_client) => udp_tracker_client,
            Err(err) => panic!("{err}"),
        };

        let connection_id = send_connection_request(TransactionId::new(123), &client).await;
=======
        let client = Client::connect(env.bind_address(), CLIENT_TIMEOUT_DEFAULT)
            .await
            .expect("it should connect");

        let ctx = client
            .do_connection_request(TransactionId::new(123))
            .await
            .expect("it should connect");
>>>>>>> 855bd4f1

        // Send scrape request

        // Full scrapes are not allowed you need to pass an array of info hashes otherwise
        // it will return "bad request" error with empty vector
        let info_hashes = vec![InfoHash([0u8; 20])];

        let scrape_request = ScrapeRequest {
<<<<<<< HEAD
            connection_id: ConnectionId(connection_id.0),
=======
            connection_id: ConnectionId(ctx.connection_id.0),
>>>>>>> 855bd4f1
            transaction_id: TransactionId::new(123i32),
            info_hashes,
        };

<<<<<<< HEAD
        match client.send(scrape_request.into()).await {
            Ok(_) => (),
            Err(err) => panic!("{err}"),
        };

        let response = match client.receive().await {
            Ok(response) => response,
            Err(err) => panic!("{err}"),
        };
=======
        client
            .send_request(scrape_request.into())
            .await
            .expect("it should send a request");

        let response = client.receive_response().await.expect("it should receive a response");
>>>>>>> 855bd4f1

        assert!(is_scrape_response(&response));

        env.stop().await;
    }
}<|MERGE_RESOLUTION|>--- conflicted
+++ resolved
@@ -15,57 +15,14 @@
     [0; UDP_MAX_PACKET_SIZE]
 }
 
-<<<<<<< HEAD
-fn empty_buffer() -> [u8; MAX_PACKET_SIZE] {
-    [0; MAX_PACKET_SIZE]
-}
-
-async fn send_connection_request(transaction_id: TransactionId, client: &UdpTrackerClient) -> ConnectionId {
-    let connect_request = ConnectRequest { transaction_id };
-
-    match client.send(connect_request.into()).await {
-        Ok(_) => (),
-        Err(err) => panic!("{err}"),
-    };
-
-    let response = match client.receive().await {
-        Ok(response) => response,
-        Err(err) => panic!("{err}"),
-    };
-
-    match response {
-        Response::Connect(connect_response) => connect_response.connection_id,
-        _ => panic!("error connecting to udp server {:?}", response),
-    }
-=======
 fn empty_buffer() -> [u8; UDP_MAX_PACKET_SIZE] {
     [0; UDP_MAX_PACKET_SIZE]
->>>>>>> 855bd4f1
 }
 
 #[tokio::test]
 async fn should_return_a_bad_request_response_when_the_client_sends_an_empty_request() {
     let env = Started::new(&configuration::ephemeral().into()).await;
 
-<<<<<<< HEAD
-    let client = match new_udp_client_connected(&env.bind_address().to_string()).await {
-        Ok(udp_client) => udp_client,
-        Err(err) => panic!("{err}"),
-    };
-
-    match client.send(&empty_udp_request()).await {
-        Ok(_) => (),
-        Err(err) => panic!("{err}"),
-    };
-
-    let mut buffer = empty_buffer();
-    match client.receive(&mut buffer).await {
-        Ok(_) => (),
-        Err(err) => panic!("{err}"),
-    };
-
-    let response = Response::parse_bytes(&buffer, true).unwrap();
-=======
     let client = Client::connect(env.bind_address(), CLIENT_TIMEOUT_DEFAULT)
         .await
         .expect("it should connect");
@@ -76,7 +33,6 @@
     client.receive(&mut buffer).await.expect("it should receive a response");
 
     let response = Response::parse_bytes(&buffer, true).expect("it should parse a response");
->>>>>>> 855bd4f1
 
     assert!(is_error_response(&response, "bad request"));
 
@@ -96,39 +52,20 @@
     async fn should_return_a_connect_response() {
         let env = Started::new(&configuration::ephemeral().into()).await;
 
-<<<<<<< HEAD
-        let client = match new_udp_tracker_client_connected(&env.bind_address().to_string()).await {
-            Ok(udp_tracker_client) => udp_tracker_client,
-            Err(err) => panic!("{err}"),
-        };
-=======
         let client = Client::connect(env.bind_address(), CLIENT_TIMEOUT_DEFAULT)
             .await
             .expect("it should connect");
->>>>>>> 855bd4f1
 
         let connect_request = ConnectRequest {
             transaction_id: TransactionId::new(123),
         };
 
-<<<<<<< HEAD
-        match client.send(connect_request.into()).await {
-            Ok(_) => (),
-            Err(err) => panic!("{err}"),
-        };
-
-        let response = match client.receive().await {
-            Ok(response) => response,
-            Err(err) => panic!("{err}"),
-        };
-=======
         client
             .send_request(connect_request.into())
             .await
             .expect("it should send request");
 
         let response = client.receive_response().await.expect("it should get response");
->>>>>>> 855bd4f1
 
         assert!(is_connect_response(&response, TransactionId::new(123)));
 
@@ -155,14 +92,6 @@
     async fn should_return_an_announce_response() {
         let env = Started::new(&configuration::ephemeral().into()).await;
 
-<<<<<<< HEAD
-        let client = match new_udp_tracker_client_connected(&env.bind_address().to_string()).await {
-            Ok(udp_tracker_client) => udp_tracker_client,
-            Err(err) => panic!("{err}"),
-        };
-
-        let connection_id = send_connection_request(TransactionId::new(123), &client).await;
-=======
         let client = Client::connect(env.bind_address(), CLIENT_TIMEOUT_DEFAULT)
             .await
             .expect("it should connect");
@@ -171,18 +100,13 @@
             .do_connection_request(TransactionId::new(123))
             .await
             .expect("it should do connection");
->>>>>>> 855bd4f1
 
         // Send announce request
 
         let port = NonZeroU16::new(client.local_addr().unwrap().port()).expect("the port should be non-zero");
 
         let announce_request = AnnounceRequest {
-<<<<<<< HEAD
-            connection_id: ConnectionId(connection_id.0),
-=======
             connection_id: ConnectionId(ctx.connection_id.0),
->>>>>>> 855bd4f1
             action_placeholder: AnnounceActionPlaceholder::default(),
             transaction_id: TransactionId::new(123i32),
             info_hash: InfoHash([0u8; 20]),
@@ -194,20 +118,6 @@
             ip_address: Ipv4Addr::new(0, 0, 0, 0).into(),
             key: PeerKey::new(0i32),
             peers_wanted: NumberOfPeers(1i32.into()),
-<<<<<<< HEAD
-            port: Port(client.udp_client.socket.local_addr().unwrap().port().into()),
-        };
-
-        match client.send(announce_request.into()).await {
-            Ok(_) => (),
-            Err(err) => panic!("{err}"),
-        };
-
-        let response = match client.receive().await {
-            Ok(response) => response,
-            Err(err) => panic!("{err}"),
-        };
-=======
             port: Port::new(port),
         };
 
@@ -217,7 +127,6 @@
             .expect("it should send a request");
 
         let response = client.receive_response().await.expect("it should receive a response");
->>>>>>> 855bd4f1
 
         println!("test response {response:?}");
 
@@ -240,14 +149,6 @@
     async fn should_return_a_scrape_response() {
         let env = Started::new(&configuration::ephemeral().into()).await;
 
-<<<<<<< HEAD
-        let client = match new_udp_tracker_client_connected(&env.bind_address().to_string()).await {
-            Ok(udp_tracker_client) => udp_tracker_client,
-            Err(err) => panic!("{err}"),
-        };
-
-        let connection_id = send_connection_request(TransactionId::new(123), &client).await;
-=======
         let client = Client::connect(env.bind_address(), CLIENT_TIMEOUT_DEFAULT)
             .await
             .expect("it should connect");
@@ -256,7 +157,6 @@
             .do_connection_request(TransactionId::new(123))
             .await
             .expect("it should connect");
->>>>>>> 855bd4f1
 
         // Send scrape request
 
@@ -265,33 +165,17 @@
         let info_hashes = vec![InfoHash([0u8; 20])];
 
         let scrape_request = ScrapeRequest {
-<<<<<<< HEAD
-            connection_id: ConnectionId(connection_id.0),
-=======
             connection_id: ConnectionId(ctx.connection_id.0),
->>>>>>> 855bd4f1
             transaction_id: TransactionId::new(123i32),
             info_hashes,
         };
 
-<<<<<<< HEAD
-        match client.send(scrape_request.into()).await {
-            Ok(_) => (),
-            Err(err) => panic!("{err}"),
-        };
-
-        let response = match client.receive().await {
-            Ok(response) => response,
-            Err(err) => panic!("{err}"),
-        };
-=======
         client
             .send_request(scrape_request.into())
             .await
             .expect("it should send a request");
 
         let response = client.receive_response().await.expect("it should receive a response");
->>>>>>> 855bd4f1
 
         assert!(is_scrape_response(&response));
 
