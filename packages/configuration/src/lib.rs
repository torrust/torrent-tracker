//! Configuration data structures for [Torrust Tracker](https://docs.rs/torrust-tracker).
//!
//! This module contains the configuration data structures for the
//! Torrust Tracker, which is a `BitTorrent` tracker server.
//!
//! The current version for configuration is [`v1`].
pub mod v1;

use std::collections::HashMap;
use std::env;
use std::sync::Arc;
<<<<<<< HEAD
=======
use std::time::Duration;
>>>>>>> 855bd4f1

use camino::Utf8PathBuf;
use derive_more::Constructor;
use serde::{Deserialize, Serialize};
use serde_with::serde_as;
use thiserror::Error;
use torrust_tracker_located_error::{DynError, LocatedError};

/// The maximum number of returned peers for a torrent.
pub const TORRENT_PEERS_LIMIT: usize = 74;

<<<<<<< HEAD
=======
/// Client Timeout
pub const CLIENT_TIMEOUT_DEFAULT: Duration = Duration::from_secs(5);

/// The a free port is dynamically chosen by the operating system.
pub const PORT_ASSIGNED_BY_OS: u16 = 0;

/// The maximum number of bytes in a UDP packet.
pub const UDP_MAX_PACKET_SIZE: usize = 1496;

>>>>>>> 855bd4f1
// Environment variables

/// The whole `tracker.toml` file content. It has priority over the config file.
/// Even if the file is not on the default path.
const ENV_VAR_CONFIG_TOML: &str = "TORRUST_TRACKER_CONFIG_TOML";

/// The `tracker.toml` file location.
pub const ENV_VAR_CONFIG_TOML_PATH: &str = "TORRUST_TRACKER_CONFIG_TOML_PATH";

pub type Configuration = v1::Configuration;
pub type UdpTracker = v1::udp_tracker::UdpTracker;
pub type HttpTracker = v1::http_tracker::HttpTracker;
pub type HttpApi = v1::tracker_api::HttpApi;
pub type HealthCheckApi = v1::health_check_api::HealthCheckApi;

pub type AccessTokens = HashMap<String, String>;

#[derive(Serialize, Deserialize, PartialEq, Eq, Debug, Clone, Constructor)]
pub struct TrackerPolicy {
    // Cleanup job configuration
    /// Maximum time in seconds that a peer can be inactive before being
    /// considered an inactive peer. If a peer is inactive for more than this
    /// time, it will be removed from the torrent peer list.
    #[serde(default = "TrackerPolicy::default_max_peer_timeout")]
    pub max_peer_timeout: u32,

    /// If enabled the tracker will persist the number of completed downloads.
    /// That's how many times a torrent has been downloaded completely.
    #[serde(default = "TrackerPolicy::default_persistent_torrent_completed_stat")]
    pub persistent_torrent_completed_stat: bool,

    /// If enabled, the tracker will remove torrents that have no peers.
    /// The clean up torrent job runs every `inactive_peer_cleanup_interval`
    /// seconds and it removes inactive peers. Eventually, the peer list of a
    /// torrent could be empty and the torrent will be removed if this option is
    /// enabled.
    #[serde(default = "TrackerPolicy::default_remove_peerless_torrents")]
    pub remove_peerless_torrents: bool,
}

impl Default for TrackerPolicy {
    fn default() -> Self {
        Self {
            max_peer_timeout: Self::default_max_peer_timeout(),
            persistent_torrent_completed_stat: Self::default_persistent_torrent_completed_stat(),
            remove_peerless_torrents: Self::default_remove_peerless_torrents(),
        }
    }
}

impl TrackerPolicy {
    fn default_max_peer_timeout() -> u32 {
        900
    }

    fn default_persistent_torrent_completed_stat() -> bool {
        false
    }

    fn default_remove_peerless_torrents() -> bool {
        true
    }
}

/// Information required for loading config
#[derive(Debug, Default, Clone)]
pub struct Info {
    config_toml: Option<String>,
    config_toml_path: String,
}

impl Info {
    /// Build Configuration Info
    ///
    /// # Errors
    ///
    /// Will return `Err` if unable to obtain a configuration.
    ///
    #[allow(clippy::needless_pass_by_value)]
    pub fn new(default_config_toml_path: String) -> Result<Self, Error> {
        let env_var_config_toml = ENV_VAR_CONFIG_TOML.to_string();
        let env_var_config_toml_path = ENV_VAR_CONFIG_TOML_PATH.to_string();

        let config_toml = if let Ok(config_toml) = env::var(env_var_config_toml) {
            println!("Loading configuration from environment variable:\n {config_toml}");
            Some(config_toml)
<<<<<<< HEAD
        } else {
            None
        };

        let config_toml_path = if let Ok(config_toml_path) = env::var(env_var_config_toml_path) {
            println!("Loading configuration from file: `{config_toml_path}` ...");
            config_toml_path
        } else {
=======
        } else {
            None
        };

        let config_toml_path = if let Ok(config_toml_path) = env::var(env_var_config_toml_path) {
            println!("Loading configuration from file: `{config_toml_path}` ...");
            config_toml_path
        } else {
>>>>>>> 855bd4f1
            println!("Loading configuration from default configuration file: `{default_config_toml_path}` ...");
            default_config_toml_path
        };

        Ok(Self {
            config_toml,
            config_toml_path,
        })
    }
}

/// Announce policy
#[derive(Serialize, Deserialize, PartialEq, Eq, Debug, Clone, Copy, Constructor)]
pub struct AnnouncePolicy {
    /// Interval in seconds that the client should wait between sending regular
    /// announce requests to the tracker.
    ///
    /// It's a **recommended** wait time between announcements.
    ///
    /// This is the standard amount of time that clients should wait between
    /// sending consecutive announcements to the tracker. This value is set by
    /// the tracker and is typically provided in the tracker's response to a
    /// client's initial request. It serves as a guideline for clients to know
    /// how often they should contact the tracker for updates on the peer list,
    /// while ensuring that the tracker is not overwhelmed with requests.
    #[serde(default = "AnnouncePolicy::default_interval")]
    pub interval: u32,

    /// Minimum announce interval. Clients must not reannounce more frequently
    /// than this.
    ///
    /// It establishes the shortest allowed wait time.
    ///
    /// This is an optional parameter in the protocol that the tracker may
    /// provide in its response. It sets a lower limit on the frequency at which
    /// clients are allowed to send announcements. Clients should respect this
    /// value to prevent sending too many requests in a short period, which
    /// could lead to excessive load on the tracker or even getting banned by
    /// the tracker for not adhering to the rules.
    #[serde(default = "AnnouncePolicy::default_interval_min")]
    pub interval_min: u32,
}

impl Default for AnnouncePolicy {
    fn default() -> Self {
        Self {
            interval: Self::default_interval(),
            interval_min: Self::default_interval_min(),
        }
    }
}

impl AnnouncePolicy {
    fn default_interval() -> u32 {
        120
    }

    fn default_interval_min() -> u32 {
        120
    }
}

/// Errors that can occur when loading the configuration.
#[derive(Error, Debug)]
pub enum Error {
    /// Unable to load the configuration from the environment variable.
    /// This error only occurs if there is no configuration file and the
    /// `TORRUST_TRACKER_CONFIG_TOML` environment variable is not set.
    #[error("Unable to load from Environmental Variable: {source}")]
    UnableToLoadFromEnvironmentVariable {
        source: LocatedError<'static, dyn std::error::Error + Send + Sync>,
    },

    #[error("Unable to load from Config File: {source}")]
    UnableToLoadFromConfigFile {
        source: LocatedError<'static, dyn std::error::Error + Send + Sync>,
    },

    /// Unable to load the configuration from the configuration file.
    #[error("Failed processing the configuration: {source}")]
    ConfigError {
        source: LocatedError<'static, dyn std::error::Error + Send + Sync>,
    },

    #[error("The error for errors that can never happen.")]
    Infallible,
}

impl From<figment::Error> for Error {
    #[track_caller]
    fn from(err: figment::Error) -> Self {
        Self::ConfigError {
            source: (Arc::new(err) as DynError).into(),
        }
    }
}

#[serde_as]
#[derive(Serialize, Deserialize, PartialEq, Eq, Debug, Clone, Default)]
pub struct TslConfig {
    /// Path to the SSL certificate file.
    #[serde(default = "TslConfig::default_ssl_cert_path")]
    pub ssl_cert_path: Utf8PathBuf,

    /// Path to the SSL key file.
    #[serde(default = "TslConfig::default_ssl_key_path")]
    pub ssl_key_path: Utf8PathBuf,
}

impl TslConfig {
    #[allow(clippy::unnecessary_wraps)]
    fn default_ssl_cert_path() -> Utf8PathBuf {
        Utf8PathBuf::new()
    }

    #[allow(clippy::unnecessary_wraps)]
    fn default_ssl_key_path() -> Utf8PathBuf {
        Utf8PathBuf::new()
    }
}

#[derive(Serialize, Deserialize, PartialEq, Eq, PartialOrd, Ord, Debug, Hash, Clone)]
#[serde(rename_all = "lowercase")]
pub enum LogLevel {
    /// A level lower than all log levels.
    Off,
    /// Corresponds to the `Error` log level.
    Error,
    /// Corresponds to the `Warn` log level.
    Warn,
    /// Corresponds to the `Info` log level.
    Info,
    /// Corresponds to the `Debug` log level.
    Debug,
    /// Corresponds to the `Trace` log level.
    Trace,
}<|MERGE_RESOLUTION|>--- conflicted
+++ resolved
@@ -9,10 +9,7 @@
 use std::collections::HashMap;
 use std::env;
 use std::sync::Arc;
-<<<<<<< HEAD
-=======
 use std::time::Duration;
->>>>>>> 855bd4f1
 
 use camino::Utf8PathBuf;
 use derive_more::Constructor;
@@ -24,8 +21,6 @@
 /// The maximum number of returned peers for a torrent.
 pub const TORRENT_PEERS_LIMIT: usize = 74;
 
-<<<<<<< HEAD
-=======
 /// Client Timeout
 pub const CLIENT_TIMEOUT_DEFAULT: Duration = Duration::from_secs(5);
 
@@ -35,7 +30,6 @@
 /// The maximum number of bytes in a UDP packet.
 pub const UDP_MAX_PACKET_SIZE: usize = 1496;
 
->>>>>>> 855bd4f1
 // Environment variables
 
 /// The whole `tracker.toml` file content. It has priority over the config file.
@@ -122,7 +116,6 @@
         let config_toml = if let Ok(config_toml) = env::var(env_var_config_toml) {
             println!("Loading configuration from environment variable:\n {config_toml}");
             Some(config_toml)
-<<<<<<< HEAD
         } else {
             None
         };
@@ -131,16 +124,6 @@
             println!("Loading configuration from file: `{config_toml_path}` ...");
             config_toml_path
         } else {
-=======
-        } else {
-            None
-        };
-
-        let config_toml_path = if let Ok(config_toml_path) = env::var(env_var_config_toml_path) {
-            println!("Loading configuration from file: `{config_toml_path}` ...");
-            config_toml_path
-        } else {
->>>>>>> 855bd4f1
             println!("Loading configuration from default configuration file: `{default_config_toml_path}` ...");
             default_config_toml_path
         };
